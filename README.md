
# 24W-PIC16B-Group4
<<<<<<< HEAD
This is the repo for 24W PIC16B group project. \
. O . \
. O . \
. . X \
=======

This is the repo for 24W PIC16B group project. \
. . . \
. O . \
. . . 
>>>>>>> 7b0b6d24
<|MERGE_RESOLUTION|>--- conflicted
+++ resolved
@@ -1,14 +1,8 @@
 
 # 24W-PIC16B-Group4
-<<<<<<< HEAD
+
 This is the repo for 24W PIC16B group project. \
 . O . \
 . O . \
 . . X \
-=======
 
-This is the repo for 24W PIC16B group project. \
-. . . \
-. O . \
-. . . 
->>>>>>> 7b0b6d24
